﻿using ConnectX.Server.Interfaces;
using ConnectX.Server.Managers;
using ConnectX.Server.Models.Contexts;
using ConnectX.Server.Services;
using ConnectX.Shared.Helpers;
using Microsoft.EntityFrameworkCore;
using Microsoft.Extensions.Configuration;
using Microsoft.Extensions.DependencyInjection;
using Microsoft.Extensions.Hosting;
using Serilog;

namespace ConnectX.Server;

internal static class Program
{
    private static void Main(string[] args)
    {
        var builder = Host
            .CreateDefaultBuilder(args)
            .UseSerilog((hostingContext, loggerConfiguration) => loggerConfiguration
                .ReadFrom.Configuration(hostingContext.Configuration));

        builder.ConfigureServices((ctx, services) =>
        {
            var configuration = ctx.Configuration;
            var connectionString = configuration.GetConnectionString("Default");
            var useSqlite = configuration.GetSection("Server:UseSqlite").Get<bool>();

            services.AddDbContext<RoomOpsHistoryContext>(o =>
<<<<<<< HEAD
                o.UseSqlite(connectionString, b => b.MigrationsAssembly("ConnectX.Server")));
=======
            {
                if (useSqlite) o.UseSqlite(connectionString, b => b.MigrationsAssembly("ConnectX.Server"));
                else o.UseSqlServer(connectionString, b => b.MigrationsAssembly("ConnectX.Server"));
            });
>>>>>>> a19606cd

            services.AddHttpClient<IZeroTierApiService, ZeroTierApiService>(client =>
            {
                client.BaseAddress = new Uri(configuration["ZeroTier:EndPoint"]!);
                client.DefaultRequestHeaders.Add("X-ZT1-AUTH", configuration["ZeroTier:Token"]);
            });

            services.AddSingleton<IServerSettingProvider, ConfigSettingProvider>();
            services.AddConnectXEssentials();

            services.AddSingleton<ClientManager>();
            services.AddSingleton<GroupManager>();
            services.AddSingleton<P2PManager>();
            services.AddSingleton<RelayServerManager>();

            services.AddSingleton<IZeroTierNodeInfoService, ZeroTierNodeInfoService>();
            services.AddHostedService(sc => sc.GetRequiredService<IZeroTierNodeInfoService>());

            services.AddSingleton<PeerInfoService>();
            services.AddHostedService(sc => sc.GetRequiredService<PeerInfoService>());

            services.AddSingleton<RoomJoinRecordService>();
            services.AddHostedService(sc => sc.GetRequiredService<RoomJoinRecordService>());

            services.AddSingleton<RoomCreationRecordService>();
            services.AddHostedService(sc => sc.GetRequiredService<RoomCreationRecordService>());

            services.AddHostedService(sc => sc.GetRequiredService<ClientManager>());
            services.AddHostedService<Server>();
        });

        var app = builder.Build();

        app.Run();
    }
}<|MERGE_RESOLUTION|>--- conflicted
+++ resolved
@@ -27,14 +27,10 @@
             var useSqlite = configuration.GetSection("Server:UseSqlite").Get<bool>();
 
             services.AddDbContext<RoomOpsHistoryContext>(o =>
-<<<<<<< HEAD
-                o.UseSqlite(connectionString, b => b.MigrationsAssembly("ConnectX.Server")));
-=======
             {
                 if (useSqlite) o.UseSqlite(connectionString, b => b.MigrationsAssembly("ConnectX.Server"));
                 else o.UseSqlServer(connectionString, b => b.MigrationsAssembly("ConnectX.Server"));
             });
->>>>>>> a19606cd
 
             services.AddHttpClient<IZeroTierApiService, ZeroTierApiService>(client =>
             {
